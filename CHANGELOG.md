--- conflicted
+++ resolved
@@ -6,11 +6,8 @@
 - Add `Rotor3::into_quaternion_array` and `Rotor3::from_quaternion_array`
 - Implement Serialize and Deserialize for `Isometry2` and `Isometry3` (under `serde` feature flag)
 - Added `const` to `new` functions for integer vectors.
-<<<<<<< HEAD
 - Add `Mat4::truncate()`
-=======
 - Add `Mul<Scalar>` and `Add<Self>` for isometries and similarities
->>>>>>> fe2f21c0
 
 ## 0.7.5
 - Add `Mat4::extract_translation`, `Mat4::extract_rotation` and `Mat4::into_isometry`.
