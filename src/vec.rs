--- conflicted
+++ resolved
@@ -236,11 +236,7 @@
             }
 
             #[inline]
-<<<<<<< HEAD
             pub fn as_array(&self) -> &[$t; 2] {
-=======
-            pub fn as_array(&self) -> [$t; 2] {
->>>>>>> 46e09529
                 use std::convert::TryInto;
                 self.as_slice().try_into().unwrap()
             }
@@ -847,11 +843,7 @@
             }
 
             #[inline]
-<<<<<<< HEAD
             pub fn as_array(&self) -> &[$t; 3] {
-=======
-            pub fn as_array(&self) -> [$t; 3] {
->>>>>>> 46e09529
                 use std::convert::TryInto;
                 self.as_slice().try_into().unwrap()
             }
@@ -1445,12 +1437,8 @@
                 alloc::alloc::Layout::from_size_align(std::mem::size_of::<Self>(), std::mem::align_of::<$t>()).unwrap()
             }
 
-#           [inline]
-<<<<<<< HEAD
+            #[inline]
             pub fn as_array(&self) -> &[$t; 4] {
-=======
-            pub fn as_array(&self) -> [$t; 4] {
->>>>>>> 46e09529
                 use std::convert::TryInto;
                 self.as_slice().try_into().unwrap()
             }
